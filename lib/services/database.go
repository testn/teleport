--- conflicted
+++ resolved
@@ -152,7 +152,6 @@
 	})
 }
 
-<<<<<<< HEAD
 // NewDatabaseFromRedshiftCluster creates a database resource from a redshift cluster.
 func NewDatabaseFromRedshiftCluster(cluster *redshift.Cluster) (types.Database, error) {
 	metadata, err := MetadataFromRedshiftCluster(cluster)
@@ -167,7 +166,10 @@
 	}, types.DatabaseSpecV3{
 		Protocol: defaults.ProtocolPostgres,
 		URI:      fmt.Sprintf("%v:%v", aws.StringValue(cluster.Endpoint.Address), aws.Int64Value(cluster.Endpoint.Port)),
-=======
+		AWS:      *metadata,
+	})
+}
+
 // NewDatabaseFromRDSClusterReaderEndpoint creates a database resource from an RDS cluster reader endpoint (Aurora).
 func NewDatabaseFromRDSClusterReaderEndpoint(cluster *rds.DBCluster) (types.Database, error) {
 	metadata, err := MetadataFromRDSCluster(cluster)
@@ -181,13 +183,10 @@
 	}, types.DatabaseSpecV3{
 		Protocol: engineToProtocol(aws.StringValue(cluster.Engine)),
 		URI:      fmt.Sprintf("%v:%v", aws.StringValue(cluster.ReaderEndpoint), aws.Int64Value(cluster.Port)),
->>>>>>> 905ed929
 		AWS:      *metadata,
 	})
 }
 
-<<<<<<< HEAD
-=======
 // NewDatabasesFromRDSClusterCustomEndpoints creates database resources from RDS cluster custom endpoints (Aurora).
 func NewDatabasesFromRDSClusterCustomEndpoints(cluster *rds.DBCluster) (types.Databases, error) {
 	metadata, err := MetadataFromRDSCluster(cluster)
@@ -230,7 +229,6 @@
 	return databases, trace.NewAggregate(errors...)
 }
 
->>>>>>> 905ed929
 // MetadataFromRDSInstance creates AWS metadata from the provided RDS instance.
 func MetadataFromRDSInstance(rdsInstance *rds.DBInstance) (*types.AWS, error) {
 	parsedARN, err := arn.Parse(aws.StringValue(rdsInstance.DBInstanceArn))
