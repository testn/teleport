---
title: Database Access with AWS RDS and Aurora for PostgreSQL and MySQL
description: How to configure Teleport Database Access with AWS RDS and Aurora for PostgreSQL and MySQL.
---

This guide will help you to:

- Install Teleport `(=teleport.version=)`.
- Set up Teleport to access your RDS instances and Aurora clusters.
- Connect to your databases through Teleport.

<Admonition type="note" title="Aurora Serverless">
  Aurora Serverless does not support IAM authentication at the time of this
  writing so it can't be used with Database Access.
</Admonition>

## Prerequisites

- Teleport version `(=teleport.version=)`.
- AWS account with RDS and Aurora databases and permissions to create and attach
  IAM policies.

## Step 1/6. Install Teleport

(!docs/pages/includes/database-access/start-auth-proxy.mdx!)

## Step 2/6. Create Teleport user

(!docs/pages/includes/database-access/create-user.mdx!)

## Step 3/6. Configure IAM

### Create IAM policy for Teleport

Teleport needs AWS IAM permissions to be able to:

- Discover and register RDS instances and Aurora clusters.
- Configure IAM authentication for them.

Go to the [Policies](https://console.aws.amazon.com/iamv2/home#/policies) page
and create a managed IAM policy for the database agent.

The exact set of required permissions depends on whether you're connecting to
RDS instances or Aurora clusters (or both), as well as the IAM identity your
Teleport database agent will be using (user or role).

<Tabs>
  <TabItem label="RDS / IAM user">
  Use this policy if you're connecting to RDS instances and your Teleport
  database agent runs as IAM user (for example, uses AWS credentials file).
  ```json
  {
      "Version": "2012-10-17",
      "Statement": [
          {
              "Effect": "Allow",
              "Action": [
                  "rds:DescribeDBInstances",
                  "rds:ModifyDBInstance",
                  "iam:GetUserPolicy",
                  "iam:PutUserPolicy",
                  "iam:DeleteUserPolicy"
              ],
              "Resource": "*"
          }
      ]
  }
  ```
  </TabItem>
  <TabItem label="RDS / IAM role">
  Use this policy if you're connecting to RDS instances and your Teleport
  database agent runs as IAM role (for example, on an EC2 instance with
  attached IAM role).
  ```json
  {
      "Version": "2012-10-17",
      "Statement": [
          {
              "Effect": "Allow",
              "Action": [
                  "rds:DescribeDBInstances",
                  "rds:ModifyDBInstance",
                  "iam:GetRolePolicy",
                  "iam:PutRolePolicy",
                  "iam:DeleteRolePolicy"
              ],
              "Resource": "*"
          }
      ]
  }
  ```
  </TabItem>
  <TabItem label="Aurora / IAM user">
  Use this policy if you're connecting to Aurora clusters and your Teleport
  database agent runs as IAM user (for example, uses AWS credentials file).
  ```json
  {
      "Version": "2012-10-17",
      "Statement": [
          {
              "Effect": "Allow",
              "Action": [
                  "rds:DescribeDBClusters",
                  "rds:ModifyDBCluster",
                  "iam:GetUserPolicy",
                  "iam:PutUserPolicy",
                  "iam:DeleteUserPolicy"
              ],
              "Resource": "*"
          }
      ]
  }
  ```
  </TabItem>
  <TabItem label="Aurora / IAM role">
  Use this policy if you're connecting to Aurora clusters and your Teleport
  database agent runs as IAM role (for example, on an EC2 instance with
  attached IAM role).
  ```json
  {
      "Version": "2012-10-17",
      "Statement": [
          {
              "Effect": "Allow",
              "Action": [
                  "rds:DescribeDBClusters",
                  "rds:ModifyDBCluster",
                  "iam:GetRolePolicy",
                  "iam:PutRolePolicy",
                  "iam:DeleteRolePolicy"
              ],
              "Resource": "*"
          }
      ]
  }
  ```
  </TabItem>
</Tabs>

### Create IAM permission boundary for Teleport

Since Teleport will be managing its own IAM policies for access to RDS and
Aurora databases, you need to create a permission boundary to limit its
effective range of permissions.

Create another managed policy that will serve as a permission boundary on the
same [Policies](https://console.aws.amazon.com/iamv2/home#/policies) page.

The boundary should have the same set of permissions as the IAM policy you
created above, plus `rds-db:connect`.

<Tabs>
  <TabItem label="RDS / IAM user">
  Use this permission boundary policy if you're connecting to RDS instances and
  your Teleport database agent runs as IAM user (for example, uses AWS
  credentials file).
  ```json
  {
      "Version": "2012-10-17",
      "Statement": [
          {
              "Effect": "Allow",
              "Action": [
                  "rds:DescribeDBInstances",
                  "rds:ModifyDBInstance",
                  "iam:GetUserPolicy",
                  "iam:PutUserPolicy",
                  "iam:DeleteUserPolicy",
                  "rds-db:connect"
              ],
              "Resource": "*"
          }
      ]
  }
  ```
  </TabItem>
  <TabItem label="RDS / IAM role">
  Use this permission boundary policy if you're connecting to RDS instances and
  your Teleport database agent runs as IAM role (for example, on an EC2 instance
  with attached IAM role).
  ```json
  {
      "Version": "2012-10-17",
      "Statement": [
          {
              "Effect": "Allow",
              "Action": [
                  "rds:DescribeDBInstances",
                  "rds:ModifyDBInstance",
                  "iam:GetRolePolicy",
                  "iam:PutRolePolicy",
                  "iam:DeleteRolePolicy",
                  "rds-db:connect"
              ],
              "Resource": "*"
          }
      ]
  }
  ```
  </TabItem>
  <TabItem label="Aurora / IAM user">
  Use this permission boundary policy if you're connecting to Aurora clusters
  and your Teleport database agent runs as IAM user (for example, uses AWS
  credentials file).
  ```json
  {
      "Version": "2012-10-17",
      "Statement": [
          {
              "Effect": "Allow",
              "Action": [
                  "rds:DescribeDBClusters",
                  "rds:ModifyDBCluster",
                  "iam:GetUserPolicy",
                  "iam:PutUserPolicy",
                  "iam:DeleteUserPolicy",
                  "rds-db:connect"
              ],
              "Resource": "*"
          }
      ]
  }
  ```
  </TabItem>
  <TabItem label="Aurora / IAM role">
  Use this permission boundary policy if you're connecting to Aurora clusters
  and your Teleport database agent runs as IAM role (for example, on an EC2
  instance with attached IAM role).
  ```json
  {
      "Version": "2012-10-17",
      "Statement": [
          {
              "Effect": "Allow",
              "Action": [
                  "rds:DescribeDBClusters",
                  "rds:ModifyDBCluster",
                  "iam:GetRolePolicy",
                  "iam:PutRolePolicy",
                  "iam:DeleteRolePolicy",
                  "rds-db:connect"
              ],
              "Resource": "*"
          }
      ]
  }
  ```
  </TabItem>
</Tabs>

### Attach policy and boundary to IAM identity

Attach created policy and permission boundary to the IAM identity your Teleport
database agent will be using. For example, if the agent runs as an IAM user:

<<<<<<< HEAD
![IAM user](../../../img/database-access/iam@2x.png)
=======
<Figure align="left">
![IAM user](../../../img/database-access/guides/rds/iam@2x.png)
</Figure>
>>>>>>> 905ed929

<Admonition type="note" title="Self-managed IAM">
  If you prefer to self-manage IAM for your RDS databases, take a look at
  [AWS reference](../reference/aws.mdx) for details.
</Admonition>

## Step 4/6. Start database agent

(!docs/pages/includes/database-access/token.mdx!)

Create the database agent configuration e.g. in `/etc/teleport.yaml`:

```yaml
teleport:
  data_dir: /var/lib/teleport
  auth_token: /tmp/token
  auth_servers:
  - teleport.example.com:3080 # Teleport proxy address to connect to
auth_service:
  enabled: "no"
proxy_service:
  enabled: "no"
db_service:
  enabled: "yes"
  aws:
  - types: ["rds"]
    regions: ["us-west-1"] # AWS regions to fetch databases from
    tags: # AWS database resource tags to match
      "*": "*"
```

Start the database agent:

```code
$ teleport start --config=/etc/teleport.yaml
```

The agent will discover all RDS instances and Aurora clusters according to the
configuration and register them in the cluster. In addition to the primary
endpoints of the discovered Aurora clusters, their reader and custom endpoints
will also be registered.

The agent will also attempt to enable IAM auth and configure IAM access
policies for the discovered databases. Keep in mind that AWS IAM changes may
not propagate immediately and can take a few minutes to come into effect.

<Admonition type="note" title="AWS credentials">
  Teleport database agent uses the default credential provider chain to find AWS
  credentials. See [Specifying Credentials](https://docs.aws.amazon.com/sdk-for-go/v1/developer-guide/configuring-sdk.html#specifying-credentials)
  for more information.
</Admonition>

## Step 5/6. Create database IAM user

Database users must allow IAM authentication in order to be used with Database
Access for RDS. See below how to enable it for your database engine.

<Tabs>
  <TabItem label="PostgreSQL">
  PostgreSQL users must have a `rds_iam` role:

  ```sql
  CREATE USER alice;
  GRANT rds_iam TO alice;
  ```
  </TabItem>
  <TabItem label="MySQL">
  MySQL users must have RDS authentication plugin enabled:

  ```sql
  CREATE USER alice IDENTIFIED WITH AWSAuthenticationPlugin AS 'RDS';
  ```

  Created user may not have access to anything by default so let's grant it
  some permissions:

  ```sql
  GRANT ALL ON `%`.* TO 'alice'@'%';
  ```
  </TabItem>
</Tabs>

See [Creating a database account using IAM authentication](https://docs.aws.amazon.com/AmazonRDS/latest/AuroraUserGuide/UsingWithRDS.IAMDBAuth.DBAccounts.html)
for more information.

## Step 6/6. Connect

Once the database agent has started and joined the cluster, login to see the
registered databases:

```code
$ tsh login --proxy=teleport.example.com --user=alice
$ tsh db ls
# Name                           Description                                   Labels
# ------------------------------ --------------------------------------------- --------
# postgres-rds                   RDS instance in us-west-1                     ...
# aurora-mysql                   Aurora cluster in us-west-1                   ...
# aurora-mysql-custom-myendpoint Aurora cluster in us-west-1 (custom endpoint) ...
# aurora-mysql-reader            Aurora cluster in us-west-1 (reader endpoint) ...
```

<Admonition type="note" title="Note">
  Primary, reader, and custom endpoints of Aurora clusters have names of
  `<cluster-id>`, `<cluster-id>-reader`, and
  `<cluster-id>-custom-<endpoint-name>` respectively.
</Admonition>

Log into particular database using `tsh db login` command:

```code
$ tsh db login postgres-rds
```

<Admonition type="tip" title="Tip">
  You can be logged into multiple databases simultaneously.
</Admonition>

You can optionally specify the database name and the user to use by default
when connecting to the database instance:

```code
$ tsh db login --db-user=postgres --db-name=postgres postgres-rds
```

Now connect to the database:

```code
$ tsh db connect postgres-rds
```

<Admonition type="note" title="Note">
  The appropriate database command-line client (`psql`, `mysql`, `mariadb`) should be
  available in PATH in order to be able to connect.
</Admonition>

To log out of the database and remove credentials:

```code
$ tsh db logout postgres-rds
```

## Next steps

(!docs/pages/includes/database-access/guides-next-steps.mdx!)<|MERGE_RESOLUTION|>--- conflicted
+++ resolved
@@ -253,13 +253,9 @@
 Attach created policy and permission boundary to the IAM identity your Teleport
 database agent will be using. For example, if the agent runs as an IAM user:
 
-<<<<<<< HEAD
+<Figure align="left">
 ![IAM user](../../../img/database-access/iam@2x.png)
-=======
-<Figure align="left">
-![IAM user](../../../img/database-access/guides/rds/iam@2x.png)
 </Figure>
->>>>>>> 905ed929
 
 <Admonition type="note" title="Self-managed IAM">
   If you prefer to self-manage IAM for your RDS databases, take a look at
